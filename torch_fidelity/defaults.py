DEFAULTS = {
    'input1': None,
    'input2': None,
    'cuda': True,
    'batch_size': 64,
    'isc': False,
    'fid': False,
    'kid': False,
    'ppl': False,
<<<<<<< HEAD
    'prc': False,
    'feature_extractor': 'inception-v3-compat',
=======
    'feature_extractor': None,
>>>>>>> e2c99db0
    'feature_layer_isc': None,
    'feature_layer_fid': None,
    'feature_layer_kid': None,
    'feature_layer_prc': None,
    'feature_extractor_weights_path': None,
    'feature_extractor_internal_dtype': None,
    'feature_extractor_compile': False,
    'isc_splits': 10,
    'kid_subsets': 100,
    'kid_subset_size': 1000,
    'kid_degree': 3,
    'kid_gamma': None,
    'kid_coef0': 1,
    'ppl_epsilon': 1e-4,
    'ppl_reduction': 'mean',
    'ppl_sample_similarity': 'lpips-vgg16',
    'ppl_sample_similarity_resize': 64,
    'ppl_sample_similarity_dtype': 'uint8',
    'ppl_discard_percentile_lower': 1,
    'ppl_discard_percentile_higher': 99,
    'ppl_z_interp_mode': 'lerp',
    'prc_NN_k': 3,
    'prc_batch_size': 10000,
    'samples_shuffle': True,
    'samples_find_deep': False,
    'samples_find_ext': 'png,jpg,jpeg',
    'samples_ext_lossy': 'jpg,jpeg',
    'samples_resize_and_crop': 0,
    'datasets_root': None,
    'datasets_download': True,
    'cache_root': None,
    'cache': True,
    'input1_cache_name': None,
    'input1_model_z_type': 'normal',
    'input1_model_z_size': None,
    'input1_model_num_classes': 0,
    'input1_model_num_samples': None,
    'input2_cache_name': None,
    'input2_model_z_type': 'normal',
    'input2_model_z_size': None,
    'input2_model_num_classes': 0,
    'input2_model_num_samples': None,
    'rng_seed': 2020,
    'save_cpu_ram': False,
    'verbose': True,
}<|MERGE_RESOLUTION|>--- conflicted
+++ resolved
@@ -6,13 +6,9 @@
     'isc': False,
     'fid': False,
     'kid': False,
+    'prc': False,
     'ppl': False,
-<<<<<<< HEAD
-    'prc': False,
-    'feature_extractor': 'inception-v3-compat',
-=======
     'feature_extractor': None,
->>>>>>> e2c99db0
     'feature_layer_isc': None,
     'feature_layer_fid': None,
     'feature_layer_kid': None,
