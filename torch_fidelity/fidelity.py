#!/usr/bin/env python3
import argparse
import json
import os
import sys

from torch_fidelity import FeatureExtractorBase
from torch_fidelity.defaults import DEFAULTS
from torch_fidelity.metrics import calculate_metrics
from torch_fidelity.registry import FEATURE_EXTRACTORS_REGISTRY, DATASETS_REGISTRY, SAMPLE_SIMILARITY_REGISTRY, \
    INTERPOLATION_REGISTRY, NOISE_SOURCE_REGISTRY


def main():
    parser = argparse.ArgumentParser(formatter_class=argparse.ArgumentDefaultsHelpFormatter)
    parser.add_argument('--input1', default=DEFAULTS['input1'], type=str,
                        help=f'First input, which can be either a path to a directory with samples, or one of the '
                             f'registered input sources ({DATASETS_REGISTRY.keys()}, or a path to a generative model '
                             f'in the ONNX or PTH (JIT) formats. In the latter case, the following arguments must also '
                             f'be provided: --input1-model-z-type, --input1-model-z-size, --input1-model-num-classes, '
                             f'and --input1-model-num-samples.')
    parser.add_argument('--input2', default=DEFAULTS['input2'], type=str,
                        help=f'Second input, which can be either a path to a directory with samples, or one of the '
                             f'registered input sources ({DATASETS_REGISTRY.keys()}, or a path to a generative model '
                             f'in the ONNX or PTH (JIT) format. In the latter case, the following arguments must also '
                             f'be provided: --input2-model-z-type, --input2-model-z-size, --input2-model-num-classes, '
                             f'and --input2-model-num-samples.')
    parser.add_argument('-b', '--batch-size', default=DEFAULTS['batch_size'], type=int,
                        help='Batch size to use')
    pgroup = parser.add_mutually_exclusive_group()
    pgroup.add_argument('-g', '--gpu', default=None, type=str,
                        help='Use CUDA (overrides CUDA_VISIBLE_DEVICES)')
    pgroup.add_argument('-c', '--cpu', action='store_true',
                        help='Use CPU despite capabilities')
    parser.add_argument('-j', '--json', action='store_true',
                        help='Print scores in JSON')
    parser.add_argument('-i', '--isc', action='store_true',
                        help='Calculate ISC (Inception Score)')
    parser.add_argument('-f', '--fid', action='store_true',
                        help='Calculate FID (Frechet Inception Distance)')
    parser.add_argument('-k', '--kid', action='store_true',
                        help='Calculate KID (Kernel Inception Distance)')
    parser.add_argument('-r', '--prc', action='store_true',
                        help='Calculate PRC (Precision and Recall)')
    parser.add_argument('-p', '--ppl', action='store_true',
                        help='Calculate PPL (Perceptual Path Length)')
    parser.add_argument('--feature-extractor', default=DEFAULTS['feature_extractor'], type=str,
                        choices=FEATURE_EXTRACTORS_REGISTRY.keys(),
                        help='Name of the feature extractor (default if None)')
    parser.add_argument('--feature-layer-isc', default=DEFAULTS['feature_layer_isc'], type=str,
                        help='Name of the feature layer to use with ISC metric (default if None)')
    parser.add_argument('--feature-layer-fid', default=DEFAULTS['feature_layer_fid'], type=str,
                        help='Name of the feature layer to use with FID metric (default if None)')
    parser.add_argument('--feature-layer-kid', default=DEFAULTS['feature_layer_kid'], type=str,
<<<<<<< HEAD
                        help='Name of the feature layer to use with KID metric')
    parser.add_argument('--feature-layer-prc', default=DEFAULTS['feature_layer_prc'], type=str,
                        help='Name of the feature layer to use with PRC metrics')
=======
                        help='Name of the feature layer to use with KID metric (default if None)')
>>>>>>> e2c99db0
    parser.add_argument('--feature-extractor-weights-path',
                        default=DEFAULTS['feature_extractor_weights_path'], type=str,
                        help='Path to feature extractor weights (downloaded if None)')
    parser.add_argument('--feature-extractor-internal-dtype',
                        default=DEFAULTS['feature_extractor_internal_dtype'], type=str,
                        choices=FeatureExtractorBase.SUPPORTED_DTYPES,
                        help='dtype to use inside the feature extractor (default if None)')
    parser.add_argument('--feature-extractor-compile', action='store_true',
                        help='Compile feature extractor (experimental: may have negative effect on metrics numerical '
                             'precision)')
    parser.add_argument('--isc-splits', default=DEFAULTS['isc_splits'], type=int,
                        help='Number of splits in ISC')
    parser.add_argument('--kid-subsets', default=DEFAULTS['kid_subsets'], type=int,
                        help='Number of subsets in KID')
    parser.add_argument('--kid-subset-size', default=DEFAULTS['kid_subset_size'], type=int,
                        help='Subset size in KID')
    parser.add_argument('--kid-degree', default=DEFAULTS['kid_degree'], type=int,
                        help='Degree of polynomial kernel in KID')
    parser.add_argument('--kid-gamma', default=DEFAULTS['kid_gamma'], type=float,
                        help='Polynomial kernel gamma in KID')
    parser.add_argument('--kid-coef0', default=DEFAULTS['kid_coef0'], type=float,
                        help='Polynomial kernel coef0 in KID')
    parser.add_argument('--ppl-epsilon', default=DEFAULTS['ppl_epsilon'], type=float,
                        help='Interpolation step size in PPL')
    parser.add_argument('--ppl-reduction', default=DEFAULTS['ppl_reduction'], type=str,
                        choices=('mean', 'none'),
                        help='Reduction type to apply to the per-sample output values')
    parser.add_argument('--ppl-sample-similarity', default=DEFAULTS['ppl_sample_similarity'], type=str,
                        choices=list(SAMPLE_SIMILARITY_REGISTRY.keys()),
                        help='Name of the sample similarity to use in PPL metric computation')
    parser.add_argument('--ppl-sample-similarity-resize', default=DEFAULTS['ppl_sample_similarity_resize'], type=int,
                        help='Force samples to this size when computing similarity, unless set to None')
    parser.add_argument('--ppl-sample-similarity-dtype', default=DEFAULTS['ppl_sample_similarity_dtype'], type=str,
                        help='Check samples are of compatible dtype when computing similarity, unless set to None')
    parser.add_argument('--ppl-discard-percentile-lower', default=DEFAULTS['ppl_discard_percentile_lower'], type=int,
                        help='Removes the lower percentile of samples before reduction')
    parser.add_argument('--ppl-discard-percentile-higher', default=DEFAULTS['ppl_discard_percentile_higher'], type=int,
                        help='Removes the higher percentile of samples before reduction')
    parser.add_argument('--ppl-z-interp-mode', default=DEFAULTS['ppl_z_interp_mode'], type=str,
                        choices=list(INTERPOLATION_REGISTRY.keys()),
                        help='Noise interpolation mode in PPL')
    parser.add_argument('--prc-NN-k', default=DEFAULTS['prc_NN_k'], type=int,
                        help='Number of nearest neighbours in PRC')
    parser.add_argument('--prc-batch-size', default=DEFAULTS['prc_batch_size'], type=int,
                        help='Batch size in PRC')
    parser.add_argument('--no-samples-shuffle', action='store_true',
                        help='Do not perform samples shuffling before computing splits')
    parser.add_argument('--samples-find-deep', action='store_true',
                        help='Find all samples in paths recursively')
    parser.add_argument('--samples-find-ext', default=DEFAULTS['samples_find_ext'], type=str,
                        help=f'List of extensions to look for when traversing input path')
    parser.add_argument('--samples-ext-lossy', default=DEFAULTS['samples_ext_lossy'], type=str,
                        help=f'List of extensions to warn about lossy compression')
    parser.add_argument('--samples-resize-and-crop', default=DEFAULTS['samples_resize_and_crop'], type=int,
                        help=f'Transform all images found in the directory to a given size and square shape')
    parser.add_argument('--datasets-root', default=DEFAULTS['datasets_root'], type=str,
                        help='Path to built-in torchvision datasets root. '
                             'Defaults to $ENV_TORCH_HOME/fidelity_datasets')
    parser.add_argument('--no-datasets-download', action='store_true',
                        help='Do not download torchvision datasets to dataset_root')
    parser.add_argument('--cache-root', default=DEFAULTS['cache_root'], type=str,
                        help='Path to file cache for features and statistics. '
                             'Defaults to $ENV_TORCH_HOME/fidelity_cache')
    parser.add_argument('--no-cache', action='store_true',
                        help='Do not use file cache for features and statistics')
    parser.add_argument('--input1-cache-name', default=DEFAULTS['input1_cache_name'], type=str,
                        help='Assigns a cache entry to input1 (when not a registered input) and forces caching of '
                             'features on it.')
    parser.add_argument('--input1-model-z-type', default=DEFAULTS['input1_model_z_type'], type=str,
                        choices=list(NOISE_SOURCE_REGISTRY.keys()),
                        help='Type of noise (only required when the input is a path to a generator model)')
    parser.add_argument('--input1-model-z-size', default=DEFAULTS['input1_model_z_size'], type=int,
                        help='Dimensionality of noise (only required when the input is a path to a generator model)')
    parser.add_argument('--input1-model-num-classes', default=DEFAULTS['input1_model_num_classes'], type=int,
                        help='Number of classes for conditional (0 for unconditional) generation (only required when '
                             'the input is a path to a generator model)')
    parser.add_argument('--input1-model-num-samples', default=DEFAULTS['input1_model_num_samples'], type=int,
                        help='Number of samples to draw (only required when the input is a generator model). '
                             'This option affects the following metrics: ISC, FID, KID')
    parser.add_argument('--input2-cache-name', default=DEFAULTS['input2_cache_name'], type=str,
                        help='Assigns a cache entry to input2 (when not a registered input) and forces caching of '
                             'features on it.')
    parser.add_argument('--input2-model-z-type', default=DEFAULTS['input2_model_z_type'], type=str,
                        choices=list(NOISE_SOURCE_REGISTRY.keys()),
                        help='Type of noise (only required when the input is a path to a generator model)')
    parser.add_argument('--input2-model-z-size', default=DEFAULTS['input2_model_z_size'], type=int,
                        help='Dimensionality of noise (only required when the input is a path to a generator model)')
    parser.add_argument('--input2-model-num-classes', default=DEFAULTS['input2_model_num_classes'], type=int,
                        help='Number of classes for conditional (0 for unconditional) generation (only required when '
                             'the input is a path to a generator model)')
    parser.add_argument('--input2-model-num-samples', default=DEFAULTS['input2_model_num_samples'], type=int,
                        help='Number of samples to draw (only required when the input is a generator model). '
                             'This option affects the following metrics: ISC, FID, KID')
    parser.add_argument('--rng-seed', default=DEFAULTS['rng_seed'], type=int,
                        help='Random numbers generator seed for all operations involving randomness')
    parser.add_argument('--save-cpu-ram', action='store_true',
                        help='Use less CPU RAM at the cost of speed')
    parser.add_argument('--silent', action='store_true',
                        help='Do not output progress information to STDERR')

    args, unknown = parser.parse_known_args()
    if type(unknown) is list and len(unknown) > 0:
        print(f'Ignoring unrecognized command line options: {unknown}', file=sys.stderr)
        print(f'  This may be due the command line options change in the most recent version,', file=sys.stderr)
        print(f'  Use ''fidelity --help'' to see the up-to-date command line options,', file=sys.stderr)
        print(f'  See https://github.com/toshas/torch-fidelity/blob/master/CHANGELOG.md', file=sys.stderr)

    args.verbose = not args.silent
    args.datasets_download = not args.no_datasets_download
    args.samples_shuffle = not args.no_samples_shuffle
    args.cache = not args.no_cache

    if args.gpu is not None:
        os.environ['CUDA_VISIBLE_DEVICES'] = args.gpu

    args.cuda = not args.cpu and os.environ.get('CUDA_VISIBLE_DEVICES', '') != ''

    metrics = calculate_metrics(**vars(args))

    if args.json:
        print(json.dumps(metrics, indent=4))
    else:
        print('\n'.join((f'{k}: {v:.7g}' for k, v in metrics.items())))


if __name__ == '__main__':
    main()<|MERGE_RESOLUTION|>--- conflicted
+++ resolved
@@ -52,13 +52,9 @@
     parser.add_argument('--feature-layer-fid', default=DEFAULTS['feature_layer_fid'], type=str,
                         help='Name of the feature layer to use with FID metric (default if None)')
     parser.add_argument('--feature-layer-kid', default=DEFAULTS['feature_layer_kid'], type=str,
-<<<<<<< HEAD
-                        help='Name of the feature layer to use with KID metric')
+                        help='Name of the feature layer to use with KID metric (default if None)')
     parser.add_argument('--feature-layer-prc', default=DEFAULTS['feature_layer_prc'], type=str,
-                        help='Name of the feature layer to use with PRC metrics')
-=======
-                        help='Name of the feature layer to use with KID metric (default if None)')
->>>>>>> e2c99db0
+                        help='Name of the feature layer to use with PRC metrics (default if None)')
     parser.add_argument('--feature-extractor-weights-path',
                         default=DEFAULTS['feature_extractor_weights_path'], type=str,
                         help='Path to feature extractor weights (downloaded if None)')
